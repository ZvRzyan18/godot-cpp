#ifndef GODOT_HPP
#define GODOT_HPP

#include <cstdlib>
#include <cstring>

#include <gdnative_api_struct.gen.h>
#include <nativescript/godot_nativescript.h>
#include <typeinfo>

#include "CoreTypes.hpp"
#include "Ref.hpp"
#include "TagDB.hpp"
#include "Variant.hpp"

#include "Object.hpp"

#include "GodotGlobal.hpp"

namespace godot {
namespace detail {

// Godot classes are wrapped by heap-allocated instances mimicking them through the C API.
// They all inherit `_Wrapped`.
template <class T>
T *get_wrapper(godot_object *obj) {
	return (T *)godot::nativescript_1_1_api->godot_nativescript_get_instance_binding_data(godot::_RegisterState::language_index, obj);
}

// Custom class instances are not obtainable by just casting the pointer to the base class they inherit,
// partly because in Godot, scripts are not instances of the classes themselves, they are only attached to them.
// Yet we want to "fake" it as if they were the same entity.
template <class T>
T *get_custom_class_instance(const Object *obj) {
	return (obj) ? (T *)godot::nativescript_api->godot_nativescript_get_userdata(obj->_owner) : nullptr;
}

template <class T>
inline T *create_custom_class_instance() {
	// Usually, script instances hold a reference to their NativeScript resource.
	// that resource is obtained from a `.gdns` file, which in turn exists because
	// of the resource system of Godot. We can't cleanly hardcode that here,
	// so the easiest for now (though not really clean) is to create new resource instances,
	// individually attached to the script instances.

	// We cannot use wrappers because of https://github.com/godotengine/godot/issues/39181
	//	godot::NativeScript *script = godot::NativeScript::_new();
	//	script->set_library(get_wrapper<godot::GDNativeLibrary>((godot_object *)godot::gdnlib));
	//	script->set_class_name(T::___get_class_name());

	static_assert(T::___CLASS_IS_SCRIPT, "This function must only be used on custom classes");

	// So we use the C API directly.
	static godot_class_constructor script_constructor = godot::api->godot_get_class_constructor("NativeScript");
	static godot_method_bind *mb_set_library = godot::api->godot_method_bind_get_method("NativeScript", "set_library");
	static godot_method_bind *mb_set_class_name = godot::api->godot_method_bind_get_method("NativeScript", "set_class_name");
	godot_object *script = script_constructor();
	{
		const void *args[] = { godot::gdnlib };
		godot::api->godot_method_bind_ptrcall(mb_set_library, script, args, nullptr);
	}
	{
		const String class_name = T::___get_class_name();
		const void *args[] = { &class_name };
		godot::api->godot_method_bind_ptrcall(mb_set_class_name, script, args, nullptr);
	}

	// Now to instanciate T, we initially did this, however in case of Reference it returns a variant with refcount
	// already initialized, which woud cause inconsistent behavior compared to other classes (we still have to return a pointer).
	//Variant instance_variant = script->new_();
	//T *instance = godot::get_custom_class_instance<T>(instance_variant);

	// So we should do this instead, however while convenient, it uses unnecessary wrapper objects.
	//	Object *base_obj = T::___new_godot_base();
	//	base_obj->set_script(script);
	//	return get_custom_class_instance<T>(base_obj);

	// Again using the C API to do exactly what we have to do.
	static godot_class_constructor base_constructor = godot::api->godot_get_class_constructor(T::___get_godot_class_name());
	static godot_method_bind *mb_set_script = godot::api->godot_method_bind_get_method("Object", "set_script");
	godot_object *base_obj = base_constructor();
	{
		const void *args[] = { script };
		godot::api->godot_method_bind_ptrcall(mb_set_script, base_obj, args, nullptr);
	}

	return (T *)godot::nativescript_api->godot_nativescript_get_userdata(base_obj);
}

<<<<<<< HEAD
#define GODOT_CLASS(Name, Base)                                                                                                                     \
                                                                                                                                                    \
public:                                                                                                                                             \
	inline static const char *___get_type_name() { return static_cast<const char *>(#Name); }                                                       \
	enum { ___CLASS_IS_SCRIPT = 1,                                                                                                                  \
	};                                                                                                                                              \
	inline static Name *_new() {                                                                                                                    \
		godot::NativeScript *script = godot::NativeScript::_new();                                                                                  \
		script->set_library(godot::get_wrapper<godot::GDNativeLibrary>((godot_object *)godot::gdnlib));                                             \
		script->set_class_name(#Name);                                                                                                              \
		Name *instance = godot::as<Name>(script->new_());                                                                                           \
		return instance;                                                                                                                            \
	}                                                                                                                                               \
	inline static size_t ___get_id() { return typeid(Name).hash_code(); }                                                                           \
	inline static size_t ___get_base_id() { return typeid(Base).hash_code(); }                                                                      \
	inline static const char *___get_base_type_name() { return Base::___get_class_name(); }                                                         \
	inline static Object *___get_from_variant(godot::Variant a) { return (godot::Object *)godot::as<Name>(godot::Object::___get_from_variant(a)); } \
                                                                                                                                                    \
=======
} // namespace detail

// Used in the definition of a custom class.
//
// Name:                       Name of your class, without namespace
// Base:                       Name of the direct base class, with namespace if necessary
//
// ___get_class_name:          Name of the class
// ___get_godot_class_name:    Name of the Godot base class this class inherits from (i.e not direct)
// _new:                       Creates a new instance of the class
// ___get_id:                  Gets the unique ID of the class. Godot and custom classes are both within that set.
// ___get_base_id:             Gets the ID of the direct base class, as returned by ___get_id
// ___get_base_class_name:     Name of the direct base class
// ___get_from_variant:        Converts a Variant into an Object*. Will be non-null if the class matches.
#define GODOT_CLASS(Name, Base)                                                              \
                                                                                             \
public:                                                                                      \
	inline static const char *___get_class_name() { return #Name; }                          \
	enum { ___CLASS_IS_SCRIPT = 1 };                                                         \
	inline static const char *___get_godot_class_name() {                                    \
		return Base::___get_godot_class_name();                                              \
	}                                                                                        \
	inline static Name *_new() {                                                             \
		return godot::detail::create_custom_class_instance<Name>();                          \
	}                                                                                        \
	inline static size_t ___get_id() { return typeid(Name).hash_code(); }                    \
	inline static size_t ___get_base_id() { return Base::___get_id(); }                      \
	inline static const char *___get_base_class_name() { return Base::___get_class_name(); } \
	inline static godot::Object *___get_from_variant(godot::Variant a) {                     \
		return (godot::Object *)godot::detail::get_custom_class_instance<Name>(              \
				godot::Object::___get_from_variant(a));                                      \
	}                                                                                        \
                                                                                             \
>>>>>>> 35f78dea
private:

// Legacy compatibility
#define GODOT_SUBCLASS(Name, Base) GODOT_CLASS(Name, Base)

template <class T>
struct _ArgCast {
	static T _arg_cast(Variant a) {
		return a;
	}
};

template <class T>
struct _ArgCast<T *> {
	static T *_arg_cast(Variant a) {
		return (T *)T::___get_from_variant(a);
	}
};

template <>
struct _ArgCast<Variant> {
	static Variant _arg_cast(Variant a) {
		return a;
	}
};

// instance and destroy funcs

template <class T>
void *_godot_class_instance_func(godot_object *p, void * /*method_data*/) {
	T *d = new T();
	d->_owner = p;
	d->_type_tag = typeid(T).hash_code();
	d->_init();
	return d;
}

template <class T>
void _godot_class_destroy_func(godot_object * /*p*/, void * /*method_data*/, void *data) {
	T *d = (T *)data;
	delete d;
}

template <class T>
void register_class() {
	static_assert(T::___CLASS_IS_SCRIPT, "This function must only be used on custom classes");

	godot_instance_create_func create = {};
	create.create_func = _godot_class_instance_func<T>;

	godot_instance_destroy_func destroy = {};
	destroy.destroy_func = _godot_class_destroy_func<T>;

	_TagDB::register_type(T::___get_id(), T::___get_base_id());

	godot::nativescript_api->godot_nativescript_register_class(godot::_RegisterState::nativescript_handle,
			T::___get_class_name(), T::___get_base_class_name(), create, destroy);

	godot::nativescript_1_1_api->godot_nativescript_set_type_tag(godot::_RegisterState::nativescript_handle,
			T::___get_class_name(), (const void *)T::___get_id());

	T::_register_methods();
}

template <class T>
void register_tool_class() {
	static_assert(T::___CLASS_IS_SCRIPT, "This function must only be used on custom classes");

	godot_instance_create_func create = {};
	create.create_func = _godot_class_instance_func<T>;

	godot_instance_destroy_func destroy = {};
	destroy.destroy_func = _godot_class_destroy_func<T>;

	_TagDB::register_type(T::___get_id(), T::___get_base_id());

	godot::nativescript_api->godot_nativescript_register_tool_class(godot::_RegisterState::nativescript_handle,
			T::___get_class_name(), T::___get_base_class_name(), create, destroy);

	godot::nativescript_1_1_api->godot_nativescript_set_type_tag(godot::_RegisterState::nativescript_handle,
			T::___get_class_name(), (const void *)T::___get_id());

	T::_register_methods();
}

// method registering

typedef godot_variant (*__godot_wrapper_method)(godot_object *, void *, void *, int, godot_variant **);

template <class T, class R, class... args>
<<<<<<< HEAD
const char *___get_method_class_name(R (T::* /*p*/)(args... a)) {
	return T::___get_type_name();
}

template <class T, class R, class... args>
const char *___get_method_class_name(R (T::* /*p*/)(args... a) const) {
	return T::___get_type_name();
=======
const char *___get_method_class_name(R (T::*p)(args... a)) {
	static_assert(T::___CLASS_IS_SCRIPT, "This function must only be used on custom classes");
	return T::___get_class_name();
}

template <class T, class R, class... args>
const char *___get_method_class_name(R (T::*p)(args... a) const) {
	static_assert(T::___CLASS_IS_SCRIPT, "This function must only be used on custom classes");
	return T::___get_class_name();
>>>>>>> 35f78dea
}

// Okay, time for some template magic.
// Many thanks to manpat from the GDL Discord Server.

// This is stuff that's available in C++14 I think, but whatever.

template <int... I>
struct __Sequence {};

template <int N, int... I>
struct __construct_sequence {
	using type = typename __construct_sequence<N - 1, N - 1, I...>::type;
};

template <int... I>
struct __construct_sequence<0, I...> {
	using type = __Sequence<I...>;
};

// Now the wrapping part.
template <class T, class R, class... As>
struct _WrappedMethod {
	R(T::*f)
	(As...);

	template <int... I>
	void apply(Variant *ret, T *obj, Variant **args, __Sequence<I...>) {
		*ret = (obj->*f)(_ArgCast<As>::_arg_cast(*args[I])...);
	}
};

template <class T, class... As>
struct _WrappedMethod<T, void, As...> {
	void (T::*f)(As...);

	template <int... I>
	void apply(Variant * /*ret*/, T *obj, Variant **args, __Sequence<I...>) {
		(obj->*f)(_ArgCast<As>::_arg_cast(*args[I])...);
	}
};

template <class T, class R, class... As>
godot_variant __wrapped_method(godot_object *, void *method_data, void *user_data, int /*num_args*/, godot_variant **args) {
	godot_variant v;
	godot::api->godot_variant_new_nil(&v);

	T *obj = (T *)user_data;
	_WrappedMethod<T, R, As...> *method = (_WrappedMethod<T, R, As...> *)method_data;

	Variant *var = (Variant *)&v;
	Variant **arg = (Variant **)args;

	method->apply(var, obj, arg, typename __construct_sequence<sizeof...(As)>::type{});

	return v;
}

template <class T, class R, class... As>
void *___make_wrapper_function(R (T::*f)(As...)) {
	using MethodType = _WrappedMethod<T, R, As...>;
	MethodType *p = (MethodType *)godot::api->godot_alloc(sizeof(MethodType));
	p->f = f;
	return (void *)p;
}

template <class T, class R, class... As>
__godot_wrapper_method ___get_wrapper_function(R (T::* /*f*/)(As...)) {
	return (__godot_wrapper_method)&__wrapped_method<T, R, As...>;
}

template <class T, class R, class... A>
void *___make_wrapper_function(R (T::*f)(A...) const) {
	return ___make_wrapper_function((R(T::*)(A...))f);
}

template <class T, class R, class... A>
__godot_wrapper_method ___get_wrapper_function(R (T::*f)(A...) const) {
	return ___get_wrapper_function((R(T::*)(A...))f);
}

template <class M>
void register_method(const char *name, M method_ptr, godot_method_rpc_mode rpc_type = GODOT_METHOD_RPC_MODE_DISABLED) {
	godot_instance_method method = {};
	method.method_data = ___make_wrapper_function(method_ptr);
	method.free_func = godot::api->godot_free;
	method.method = (__godot_wrapper_method)___get_wrapper_function(method_ptr);

	godot_method_attributes attr = {};
	attr.rpc_type = rpc_type;

	godot::nativescript_api->godot_nativescript_register_method(godot::_RegisterState::nativescript_handle,
			___get_method_class_name(method_ptr), name, attr, method);
}

// User can specify a derived class D to register the method for, instead of it being inferred.
template <class D, class B, class R, class... As>
void register_method_explicit(const char *name, R (B::*method_ptr)(As...),
		godot_method_rpc_mode rpc_type = GODOT_METHOD_RPC_MODE_DISABLED) {

	static_assert(std::is_base_of<B, D>::value, "Explicit class must derive from method class");
	register_method(name, static_cast<R (D::*)(As...)>(method_ptr), rpc_type);
}

template <class T, class P>
struct _PropertySetFunc {
	void (T::*f)(P);
	static void _wrapped_setter(godot_object * /*object*/, void *method_data, void *user_data, godot_variant *value) {
		_PropertySetFunc<T, P> *set_func = (_PropertySetFunc<T, P> *)method_data;
		T *obj = (T *)user_data;

		Variant *v = (Variant *)value;

		(obj->*(set_func->f))(_ArgCast<P>::_arg_cast(*v));
	}
};

template <class T, class P>
struct _PropertyGetFunc {
	P(T::*f)
	();
	static godot_variant _wrapped_getter(godot_object * /*object*/, void *method_data, void *user_data) {
		_PropertyGetFunc<T, P> *get_func = (_PropertyGetFunc<T, P> *)method_data;
		T *obj = (T *)user_data;

		godot_variant var;
		godot::api->godot_variant_new_nil(&var);

		Variant *v = (Variant *)&var;

		*v = (obj->*(get_func->f))();

		return var;
	}
};

template <class T, class P>
struct _PropertyDefaultSetFunc {
	P(T::*f);
	static void _wrapped_setter(godot_object * /*object*/, void *method_data, void *user_data, godot_variant *value) {
		_PropertyDefaultSetFunc<T, P> *set_func = (_PropertyDefaultSetFunc<T, P> *)method_data;
		T *obj = (T *)user_data;

		Variant *v = (Variant *)value;

		(obj->*(set_func->f)) = _ArgCast<P>::_arg_cast(*v);
	}
};

template <class T, class P>
struct _PropertyDefaultGetFunc {
	P(T::*f);
	static godot_variant _wrapped_getter(godot_object * /*object*/, void *method_data, void *user_data) {
		_PropertyDefaultGetFunc<T, P> *get_func = (_PropertyDefaultGetFunc<T, P> *)method_data;
		T *obj = (T *)user_data;

		godot_variant var;
		godot::api->godot_variant_new_nil(&var);

		Variant *v = (Variant *)&var;

		*v = (obj->*(get_func->f));

		return var;
	}
};

template <class T, class P>
void register_property(const char *name, P(T::*var), P default_value,
		godot_method_rpc_mode rpc_mode = GODOT_METHOD_RPC_MODE_DISABLED,
		godot_property_usage_flags usage = GODOT_PROPERTY_USAGE_DEFAULT,
		godot_property_hint hint = GODOT_PROPERTY_HINT_NONE, String hint_string = "") {

	static_assert(T::___CLASS_IS_SCRIPT, "This function must only be used on custom classes");

	Variant def_val = default_value;

	usage = (godot_property_usage_flags)((int)usage | GODOT_PROPERTY_USAGE_SCRIPT_VARIABLE);

	if (def_val.get_type() == Variant::OBJECT) {
		Object *o = detail::get_wrapper<Object>(def_val.operator godot_object *());
		if (o && o->is_class("Resource")) {
			hint = (godot_property_hint)((int)hint | GODOT_PROPERTY_HINT_RESOURCE_TYPE);
			hint_string = o->get_class();
		}
	}

	godot_string *_hint_string = (godot_string *)&hint_string;

	godot_property_attributes attr = {};
	if (def_val.get_type() == Variant::NIL) {
		attr.type = Variant::OBJECT;
	} else {
		attr.type = def_val.get_type();
		attr.default_value = *(godot_variant *)&def_val;
	}

	attr.hint = hint;
	attr.rset_type = rpc_mode;
	attr.usage = usage;
	attr.hint_string = *_hint_string;

	_PropertyDefaultSetFunc<T, P> *wrapped_set =
			(_PropertyDefaultSetFunc<T, P> *)godot::api->godot_alloc(sizeof(_PropertyDefaultSetFunc<T, P>));
	wrapped_set->f = var;

	_PropertyDefaultGetFunc<T, P> *wrapped_get =
			(_PropertyDefaultGetFunc<T, P> *)godot::api->godot_alloc(sizeof(_PropertyDefaultGetFunc<T, P>));
	wrapped_get->f = var;

	godot_property_set_func set_func = {};
	set_func.method_data = (void *)wrapped_set;
	set_func.free_func = godot::api->godot_free;
	set_func.set_func = &_PropertyDefaultSetFunc<T, P>::_wrapped_setter;

	godot_property_get_func get_func = {};
	get_func.method_data = (void *)wrapped_get;
	get_func.free_func = godot::api->godot_free;
	get_func.get_func = &_PropertyDefaultGetFunc<T, P>::_wrapped_getter;

	godot::nativescript_api->godot_nativescript_register_property(godot::_RegisterState::nativescript_handle,
			T::___get_class_name(), name, &attr, set_func, get_func);
}

template <class T, class P>
void register_property(const char *name, void (T::*setter)(P), P (T::*getter)(), P default_value,
		godot_method_rpc_mode rpc_mode = GODOT_METHOD_RPC_MODE_DISABLED,
		godot_property_usage_flags usage = GODOT_PROPERTY_USAGE_DEFAULT,
		godot_property_hint hint = GODOT_PROPERTY_HINT_NONE, String hint_string = "") {

	static_assert(T::___CLASS_IS_SCRIPT, "This function must only be used on custom classes");

	Variant def_val = default_value;

	godot_string *_hint_string = (godot_string *)&hint_string;

	godot_property_attributes attr = {};
	if (def_val.get_type() == Variant::NIL) {
		attr.type = Variant::OBJECT;
	} else {
		attr.type = def_val.get_type();
		attr.default_value = *(godot_variant *)&def_val;
	}
	attr.hint = hint;
	attr.rset_type = rpc_mode;
	attr.usage = usage;
	attr.hint_string = *_hint_string;

	_PropertySetFunc<T, P> *wrapped_set = (_PropertySetFunc<T, P> *)godot::api->godot_alloc(sizeof(_PropertySetFunc<T, P>));
	wrapped_set->f = setter;

	_PropertyGetFunc<T, P> *wrapped_get = (_PropertyGetFunc<T, P> *)godot::api->godot_alloc(sizeof(_PropertyGetFunc<T, P>));
	wrapped_get->f = getter;

	godot_property_set_func set_func = {};
	set_func.method_data = (void *)wrapped_set;
	set_func.free_func = godot::api->godot_free;
	set_func.set_func = &_PropertySetFunc<T, P>::_wrapped_setter;

	godot_property_get_func get_func = {};
	get_func.method_data = (void *)wrapped_get;
	get_func.free_func = godot::api->godot_free;
	get_func.get_func = &_PropertyGetFunc<T, P>::_wrapped_getter;

	godot::nativescript_api->godot_nativescript_register_property(godot::_RegisterState::nativescript_handle,
			T::___get_class_name(), name, &attr, set_func, get_func);
}

template <class T, class P>
void register_property(const char *name, void (T::*setter)(P), P (T::*getter)() const, P default_value,
		godot_method_rpc_mode rpc_mode = GODOT_METHOD_RPC_MODE_DISABLED,
		godot_property_usage_flags usage = GODOT_PROPERTY_USAGE_DEFAULT,
		godot_property_hint hint = GODOT_PROPERTY_HINT_NONE, String hint_string = "") {

	register_property(name, setter, (P(T::*)())getter, default_value, rpc_mode, usage, hint, hint_string);
}

template <class T>
void register_signal(String name, Dictionary args = Dictionary()) {
	static_assert(T::___CLASS_IS_SCRIPT, "This function must only be used on custom classes");

	godot_signal signal = {};
	signal.name = *(godot_string *)&name;
	signal.num_args = args.size();
	signal.num_default_args = 0;

	// Need to check because malloc(0) is platform-dependent. Zero arguments will leave args to nullptr.
	if (signal.num_args != 0) {
		signal.args = (godot_signal_argument *)godot::api->godot_alloc(sizeof(godot_signal_argument) * signal.num_args);
		memset((void *)signal.args, 0, sizeof(godot_signal_argument) * signal.num_args);
	}

	for (int i = 0; i < signal.num_args; i++) {
		// Array entry = args[i];
		// String name = entry[0];
		String name = args.keys()[i];
		godot_string *_key = (godot_string *)&name;
		godot::api->godot_string_new_copy(&signal.args[i].name, _key);

		// if (entry.size() > 1) {
		// 	signal.args[i].type = entry[1];
		// }
		signal.args[i].type = args.values()[i];
	}

	godot::nativescript_api->godot_nativescript_register_signal(godot::_RegisterState::nativescript_handle,
			T::___get_class_name(), &signal);

	for (int i = 0; i < signal.num_args; i++) {
		godot::api->godot_string_destroy(&signal.args[i].name);
	}

	if (signal.args) {
		godot::api->godot_free(signal.args);
	}
}

template <class T, class... Args>
void register_signal(String name, Args... varargs) {
	register_signal<T>(name, Dictionary::make(varargs...));
}

#ifndef GODOT_CPP_NO_OBJECT_CAST
template <class T>
T *Object::cast_to(const Object *obj) {
	if (!obj)
		return nullptr;

	if (T::___CLASS_IS_SCRIPT) {
		size_t have_tag = (size_t)godot::nativescript_1_1_api->godot_nativescript_get_type_tag(obj->_owner);
		if (have_tag) {
			if (!godot::_TagDB::is_type_known((size_t)have_tag)) {
				have_tag = 0;
			}
		}

		if (!have_tag) {
			have_tag = obj->_type_tag;
		}

		if (godot::_TagDB::is_type_compatible(T::___get_id(), have_tag)) {
			return detail::get_custom_class_instance<T>(obj);
		}
	} else {
		if (godot::core_1_2_api->godot_object_cast_to(obj->_owner, (void *)T::___get_id())) {
			return (T *)obj;
		}
	}

	return nullptr;
}
#endif

} // namespace godot

#endif // GODOT_HPP<|MERGE_RESOLUTION|>--- conflicted
+++ resolved
@@ -87,26 +87,6 @@
 	return (T *)godot::nativescript_api->godot_nativescript_get_userdata(base_obj);
 }
 
-<<<<<<< HEAD
-#define GODOT_CLASS(Name, Base)                                                                                                                     \
-                                                                                                                                                    \
-public:                                                                                                                                             \
-	inline static const char *___get_type_name() { return static_cast<const char *>(#Name); }                                                       \
-	enum { ___CLASS_IS_SCRIPT = 1,                                                                                                                  \
-	};                                                                                                                                              \
-	inline static Name *_new() {                                                                                                                    \
-		godot::NativeScript *script = godot::NativeScript::_new();                                                                                  \
-		script->set_library(godot::get_wrapper<godot::GDNativeLibrary>((godot_object *)godot::gdnlib));                                             \
-		script->set_class_name(#Name);                                                                                                              \
-		Name *instance = godot::as<Name>(script->new_());                                                                                           \
-		return instance;                                                                                                                            \
-	}                                                                                                                                               \
-	inline static size_t ___get_id() { return typeid(Name).hash_code(); }                                                                           \
-	inline static size_t ___get_base_id() { return typeid(Base).hash_code(); }                                                                      \
-	inline static const char *___get_base_type_name() { return Base::___get_class_name(); }                                                         \
-	inline static Object *___get_from_variant(godot::Variant a) { return (godot::Object *)godot::as<Name>(godot::Object::___get_from_variant(a)); } \
-                                                                                                                                                    \
-=======
 } // namespace detail
 
 // Used in the definition of a custom class.
@@ -140,7 +120,6 @@
 				godot::Object::___get_from_variant(a));                                      \
 	}                                                                                        \
                                                                                              \
->>>>>>> 35f78dea
 private:
 
 // Legacy compatibility
@@ -231,25 +210,15 @@
 typedef godot_variant (*__godot_wrapper_method)(godot_object *, void *, void *, int, godot_variant **);
 
 template <class T, class R, class... args>
-<<<<<<< HEAD
-const char *___get_method_class_name(R (T::* /*p*/)(args... a)) {
-	return T::___get_type_name();
+const char *___get_method_class_name(R (T::*/*p*/)(args... a)) {
+	static_assert(T::___CLASS_IS_SCRIPT, "This function must only be used on custom classes");
+	return T::___get_class_name();
 }
 
 template <class T, class R, class... args>
-const char *___get_method_class_name(R (T::* /*p*/)(args... a) const) {
-	return T::___get_type_name();
-=======
-const char *___get_method_class_name(R (T::*p)(args... a)) {
+const char *___get_method_class_name(R (T::*/*p*/)(args... a) const) {
 	static_assert(T::___CLASS_IS_SCRIPT, "This function must only be used on custom classes");
 	return T::___get_class_name();
-}
-
-template <class T, class R, class... args>
-const char *___get_method_class_name(R (T::*p)(args... a) const) {
-	static_assert(T::___CLASS_IS_SCRIPT, "This function must only be used on custom classes");
-	return T::___get_class_name();
->>>>>>> 35f78dea
 }
 
 // Okay, time for some template magic.

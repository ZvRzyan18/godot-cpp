name: Continuous integration
on: [push, pull_request]

jobs:
  build:
    name: ${{ matrix.name }}
    runs-on: ${{ matrix.os }}
    strategy:
      fail-fast: false
      matrix:
        include:
          - name: 🐧 Linux (GCC)
            os: ubuntu-18.04
            platform: linux
            artifact-name: godot-cpp-linux-glibc2.27-x86_64-release
            artifact-path: bin/libgodot-cpp.linux.release.64.a

          - name: 🏁 Windows (x86_64, MSVC)
            os: windows-2019
            platform: windows
            artifact-name: godot-cpp-windows-msvc2019-x86_64-release
            artifact-path: bin/libgodot-cpp.windows.release.64.lib

          - name: 🏁 Windows (x86_64, MinGW)
            os: windows-2019
            platform: windows
            artifact-name: godot-cpp-linux-mingw-x86_64-release
            artifact-path: bin/libgodot-cpp.windows.release.64.a
            flags: use_mingw=yes

          - name: 🍎 macOS (universal)
            os: macos-11
            platform: osx
            artifact-name: godot-cpp-macos-universal-release
            artifact-path: bin/libgodot-cpp.osx.release.universal.a
            flags: macos_arch=universal

          - name: 🤖 Android (arm64)
            os: ubuntu-18.04
            platform: android
            artifact-name: godot-cpp-android-arm64-release
            artifact-path: bin/libgodot-cpp.android.release.arm64v8.a
            flags: android_arch=arm64v8

          - name: 🍏 iOS (arm64)
            os: macos-11
            platform: ios
            artifact-name: godot-cpp-ios-arm64-release
            artifact-path: bin/libgodot-cpp.ios.release.arm64.a

    steps:
      - name: Checkout
        uses: actions/checkout@v2
        with:
          submodules: recursive

      - name: Set up Python (for SCons)
        uses: actions/setup-python@v2
        with:
          python-version: '3.x'

      - name: Linux dependencies
        if: ${{ matrix.platform == 'linux' }}
        run: |
          sudo apt-get update -qq
          sudo apt-get install -qqq build-essential pkg-config

      - name: Install scons
        run: |
          python -m pip install scons

      - name: Windows GCC dependency
        if: ${{ matrix.platform == 'windows' }}
        # Install GCC from Scoop as the default supplied GCC doesn't work ("Error 1").
        run: |
          Invoke-Expression (New-Object System.Net.WebClient).DownloadString('https://get.scoop.sh')
          scoop install gcc
          g++ --version
          gcc --version

      - name: Build godot-cpp (debug)
        run: |
          scons platform=${{ matrix.platform }} target=debug generate_bindings=yes ${{ matrix.flags }} -j2

      - name: Build test without rebuilding godot-cpp (debug)
        run: |
          cd test
          scons platform=${{ matrix.platform }} target=debug ${{ matrix.flags }} build_library=no -j2

      - name: Build test and godot-cpp (release)
        run: |
          cd test
          scons platform=${{ matrix.platform }} target=release ${{ matrix.flags }} -j2

      - name: Upload artifact
        uses: actions/upload-artifact@v2
        with:
          name: ${{ matrix.artifact-name }}
          path: ${{ matrix.artifact-path }}
          if-no-files-found: error

  linux-cmake:
    name: Build (Linux, GCC, CMake)
    runs-on: ubuntu-18.04
    steps:
      - name: Checkout
        uses: actions/checkout@v2
        with:
          submodules: recursive

      - name: Install dependencies
        run: |
          sudo apt-get update -qq
          sudo apt-get install -qqq build-essential pkg-config cmake

      - name: Build godot-cpp
        run: |
          cmake -DCMAKE_BUILD_TYPE=Release .
          make -j $(nproc)

      - name: Build test GDNative library
        run: |
          cd test && cmake -DCMAKE_BUILD_TYPE=Release -DGODOT_HEADERS_PATH="../godot-headers" -DCPP_BINDINGS_PATH=".." .
          make -j $(nproc)

  linux-cmake-ninja:
    name: Build (Linux, GCC, CMake Ninja)
    runs-on: ubuntu-18.04
    steps:
      - name: Checkout
        uses: actions/checkout@v2
        with:
          submodules: recursive

      - name: Install dependencies
        run: |
          sudo apt-get update -qq
          sudo apt-get install -qqq build-essential pkg-config cmake ninja-build

      - name: Build godot-cpp
        run: |
          cmake -DCMAKE_BUILD_TYPE=Release -GNinja .
          cmake --build . -j $(nproc)

      - name: Build test GDNative library
        run: |
          cd test && cmake -DCMAKE_BUILD_TYPE=Release -DGODOT_HEADERS_PATH="../godot-headers" -DCPP_BINDINGS_PATH=".." -GNinja .
          cmake --build . -j $(nproc)

<<<<<<< HEAD
  windows-msvc:
    name: Build (Windows, MSVC)
    runs-on: windows-2019
    steps:
      - name: Checkout
        uses: actions/checkout@v2
        with:
          submodules: recursive

      - name: Set up Python (for SCons)
        uses: actions/setup-python@v2
        with:
          python-version: '3.x'

      - name: Install dependencies
        run: |
          python -m pip install scons

      - name: Build godot-cpp
        run: |
          scons target=release generate_bindings=yes -j $env:NUMBER_OF_PROCESSORS

      - name: Build test project
        run: |
          cd test
          scons target=release -j $env:NUMBER_OF_PROCESSORS

      - name: Upload artifact
        uses: actions/upload-artifact@v2
        with:
          name: godot-cpp-windows-msvc2019-x86_64-release
          path: bin/libgodot-cpp.windows.release.64.lib
          if-no-files-found: error
  
  windows-msvc-cmake:
    name: Build (Windows, MSVC, CMake)
    runs-on: windows-2019
    steps:
      - name: Checkout
        uses: actions/checkout@v2
        with:
          submodules: recursive

      - name: Build godot-cpp
        run: |
          cmake -DCMAKE_BUILD_TYPE=Release -G"Visual Studio 16 2019" .
          cmake --build .

      - name: Build test GDNative library
        run: |
          cd test && cmake -DCMAKE_BUILD_TYPE=Release -DGODOT_HEADERS_PATH="../godot-headers" -DCPP_BINDINGS_PATH=".." -G"Visual Studio 16 2019" .
          cmake --build .

  windows-mingw:
    name: Build (Windows, MinGW)
    runs-on: windows-2019
    steps:
      - name: Checkout
        uses: actions/checkout@v2
        with:
          submodules: recursive

      - name: Set up Python (for SCons)
        uses: actions/setup-python@v2
        with:
          python-version: '3.x'

      - name: Install dependencies
        run: |
          python -m pip install scons

      - name: Build godot-cpp
        # Install GCC from Scoop as the default supplied GCC doesn't work ("Error 1").
        run: |
          Invoke-Expression (New-Object System.Net.WebClient).DownloadString('https://get.scoop.sh')
          scoop install gcc
          g++ --version
          gcc --version
          scons target=release generate_bindings=yes use_mingw=yes -j $env:NUMBER_OF_PROCESSORS

      #- name: Build test project (TODO currently not supported, leaving uncommented as a reminder to fix this)
      #  run: |
      #    cd test
      #    scons target=release use_mingw=yes -j $env:NUMBER_OF_PROCESSORS

      - name: Upload artifact
        uses: actions/upload-artifact@v2
        with:
          name: godot-cpp-linux-mingw-x86_64-release
          path: bin/libgodot-cpp.windows.release.64.a
          if-no-files-found: error

  macos:
    name: Build (macOS, Clang, universal / x86_64 + arm64)
    runs-on: macos-11
    steps:
      - name: Checkout
        uses: actions/checkout@v2
        with:
          submodules: recursive

      - name: Set up Python (for SCons)
        uses: actions/setup-python@v2
        with:
          python-version: '3.x'

      - name: Install dependencies
        run: |
          python -m pip install scons

      - name: Build godot-cpp
        run: |
          scons target=release generate_bindings=yes -j $(sysctl -n hw.logicalcpu)

      - name: Build test project
        run: |
          cd test
          scons target=release -j $(sysctl -n hw.logicalcpu)

=======
>>>>>>> 4d9fe6df
  static-checks:
    name: Static Checks (clang-format)
    runs-on: ubuntu-20.04
    steps:
      - name: Checkout
        uses: actions/checkout@v2

      - name: Make apt sources.list use the default Ubuntu repositories
        run: |
          sudo rm -f /etc/apt/sources.list.d/*
          sudo cp -f misc/ci/sources.list /etc/apt/sources.list
          sudo apt-get update

      - name: Install dependencies
        run: |
          sudo apt-get install -qq dos2unix recode clang-format-11
          sudo update-alternatives --remove-all clang-format
          sudo update-alternatives --install /usr/bin/clang-format clang-format /usr/bin/clang-format-11 100

      - name: Style checks via clang-format
        run: |
          bash ./misc/scripts/clang_format.sh<|MERGE_RESOLUTION|>--- conflicted
+++ resolved
@@ -147,7 +147,6 @@
           cd test && cmake -DCMAKE_BUILD_TYPE=Release -DGODOT_HEADERS_PATH="../godot-headers" -DCPP_BINDINGS_PATH=".." -GNinja .
           cmake --build . -j $(nproc)
 
-<<<<<<< HEAD
   windows-msvc:
     name: Build (Windows, MSVC)
     runs-on: windows-2019
@@ -267,8 +266,6 @@
           cd test
           scons target=release -j $(sysctl -n hw.logicalcpu)
 
-=======
->>>>>>> 4d9fe6df
   static-checks:
     name: Static Checks (clang-format)
     runs-on: ubuntu-20.04

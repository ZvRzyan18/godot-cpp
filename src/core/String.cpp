--- conflicted
+++ resolved
@@ -404,13 +404,9 @@
 	return Array(arr);
 }
 
-<<<<<<< HEAD
-PoolRealArray String::split_floats(String divisor, bool allow_empty) const {
-	// TODO The GDNative API returns godot_array, when according to the doc, it should have been godot_pool_real_array
-=======
 // TODO Suport allow_empty
 PoolRealArray String::split_floats(String divisor, bool /*allow_empty*/) const {
->>>>>>> 05ba977c
+	// TODO The GDNative API returns godot_array, when according to the doc, it should have been godot_pool_real_array
 	godot_array arr = godot::api->godot_string_split_floats(&_godot_string, &divisor._godot_string);
 	Array wrapped_array(arr);
 	return PoolRealArray(wrapped_array);
